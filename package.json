{
    "name": "yui-promise",
    "version": "0.2.1",
    "description": "ES6 Promise polyfill",
    "author": "Juan Dopazo <dopazo.juan@gmail.com>",
    "licenses": [
        {
            "type": "Yahoo BSD",
            "url": "https://github.com/juandopazo/yui-promise/blob/master/LICENSE.md"
        }
    ],
    "repository": {
        "type": "git",
        "url": "git@github.com:juandopazo/yui-promise.git"
    },
    "bugs": {
        "url": "https://github.com/juandopazo/yui-promise/issues"
    },
    "keywords": [
        "promise",
        "promises",
        "polyfill",
        "es6",
        "A+",
        "yahoo"
    ],
    "main": "promise.js",
    "devDependencies": {
        "promises-aplus-tests": "2.0.3",
        "requirejs": "~2.1.9",
        "mocha": "~1.7.1",
        "expect.js": "~0.2.0",
<<<<<<< HEAD
        "sinon": "~1.8.2",
        "istanbul": "~0.2.4"
=======
        "istanbul": "~0.2.4",
        "xunit-file": "*"
>>>>>>> cb5e7b74
    },
    "engines": {
        "node": "*"
    },
    "directories": {
        "lib": "./lib"
    },
    "scripts": {
        "test": "istanbul cover node_modules/mocha/bin/_mocha -- tests/cli/promise-tests.js -R dot",
        "lint": ""
    }
}<|MERGE_RESOLUTION|>--- conflicted
+++ resolved
@@ -30,13 +30,9 @@
         "requirejs": "~2.1.9",
         "mocha": "~1.7.1",
         "expect.js": "~0.2.0",
-<<<<<<< HEAD
         "sinon": "~1.8.2",
-        "istanbul": "~0.2.4"
-=======
         "istanbul": "~0.2.4",
         "xunit-file": "*"
->>>>>>> cb5e7b74
     },
     "engines": {
         "node": "*"
