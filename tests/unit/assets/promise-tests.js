<<<<<<< HEAD
YUI.add('promise-tests', function (Y) {

    var Assert = Y.Assert,
        ArrayAssert = Y.Test.ArrayAssert,
        wait = Y.fulfilledAfter,
        rejectedAfter = Y.rejectedAfter,
        dummy = {dummy: 'dummy'};


    // -- Suite --------------------------------------------------------------------
    var suite = new Y.Test.Suite({
        name: 'Promise tests'
=======
/*
Copyright 2013 Yahoo! Inc. All rights reserved.
Licensed under the BSD License.
http://yuilibrary.com/license/
*/
var dummy = {dummy: 'dummy'};

function isFulfilled(promise, done, callback) {
    promise.then(function (value) {
        setTimeout(function () {
            callback(value);
        }, 0)
    }, function () {
        setTimeout(function () {
            done(new Error('Promise rejected instead of fulfilled'));
        }, 0);
    });
}

function isRejected(promise, done, callback) {
    promise.then(function () {
        setTimeout(function () {
            done(new Error('Promise fulfilled instead of rejected'));
        }, 0);
    }, function (reason) {
        setTimeout(function () {
            callback(reason);
        }, 0);
>>>>>>> 1e125deb
    });
}

function fulfilledAfter(ms) {
    return new Promise(function (resolve) {
        setTimeout(function () {
            resolve(ms);
        }, ms);
    });
}

function rejectedAfter(ms) {
    return new Promise(function (resolve, reject) {
        setTimeout(function () {
            reject(ms);
        }, ms);
    });
}

function extend(subclass, superclass, proto, attrs) {
    extend.f.prototype = superclass.prototype;
    subclass.prototype = new extend.f();
    subclass.prototype.constructor = subclass;
    subclass.superclass = superclass.prototype;

    if (proto) {
        for (var prop in proto) {
            if (proto.hasOwnProperty(prop)) {
                subclass.prototype[prop] = proto[prop];
            }
        }
    }

    if (attrs) {
        for (var prop in attrs) {
            if (attrs.hasOwnProperty(prop)) {
                subclass[prop] = attrs[prop];
            }
        }
    }

    return subclass;
}
extend.f = function () {};

describe('Basic promise behavior', function () {
    describe('Promise constructor', function () {
        it('should return a promise when used as a function', function () {
            expect(Promise(function () {})).to.be.a(Promise);
        });

        specify('fulfilling more than once should not change the promise value', function (done) {
            var promise = new Promise(function (resolve) {
                resolve(true);
                resolve(5);
            });

            isFulfilled(promise, done, function (value) {
                expect(value).to.be(true);
                done();
            });
        });

        specify('rejecting more than once should not change the rejection reason', function (done) {
            var promise = new Promise(function (resolve, reject) {
                reject(new Error('foo'));
                reject(new Error('bar'));
            });

            isRejected(promise, done, function (reason) {
                expect(reason.message).to.be('foo');
                done();
            });
        });

        specify('correct value for `this` inside the promise init function', function () {
            var promise = new Promise(function () {
                expect(this).to.be(undefined);
            });
        });
    });

    describe('promise.then()', function () {
        it('returns a promise', function () {
            var promise = new Promise(function (resolve) {
                resolve(5)
            });
            expect(promise).to.be.a(Promise);
        });

        it('calls its callbacks asynchronously', function () {
            var foo = false;
            var promise = new Promise(function (resolve) {
                resolve();
            }).then(function () {
                foo = true;
            });
            expect(foo).to.be(false);
        });

        it('returns a subclass of Promise when subclassing', function () {
            function PromiseSubclass() {
                PromiseSubclass.superclass.constructor.apply(this, arguments);
            }
<<<<<<< HEAD
            Y.extend(Subclass, Promise);
            Subclass._defer = Promise._defer;

            var promise = new Subclass(function () {}).then();

            Assert.isInstanceOf(Promise, promise, 'then() return value should be an instance of Promise');
            Assert.isInstanceOf(Subclass, promise, 'then() return value should be an instance of Subclass');
        }
=======
            extend(PromiseSubclass, Promise);
            PromiseSubclass._defer = Promise._defer;
>>>>>>> 1e125deb

            var promise = new PromiseSubclass(function () {}).then();

            expect(promise).to.be.a(Promise);
            expect(promise).to.be.a(PromiseSubclass);
        });
    });

    describe('Behavior of the then() callbacks', function () {
        var global = Function('return this')();

        specify('throwing inside a callback should turn into a rejection', function (done) {
            var error = new Error('Arbitrary error');

            var promise = new Promise(function (resolve) {
                resolve(5);
            }).then(function (value) {
                throw error;
            });

            isRejected(promise, done, function (reason) {
                expect(reason).to.be(error);
                done();
            });
        });

        specify('returning a promise from a callback should link both promises', function (done) {
            var promise = new Promise(function (resolve) {
                resolve('placeholder');
            }).then(function () {
                return new Promise(function (resolve) {
                    resolve(5);
                });
            });

            isFulfilled(promise, done, function (value) {
                expect(value).to.be(5);
                done();
            });
        });

        specify('`this` inside a callback must be the global object in sloppy mode', function (done) {
            // this test is run only in sloppy mode
            if ((function () { return this; }()) === undefined) {
                return done();
            }

            var resolvedThis, rejectedThis,
                fulfilled = new Promise(function (resolve) {
                    resolve('value');
                }),
                rejected = new Promise(function (resolve, reject) {
                    reject('reason');
                });

            fulfilled.then(function () {
                resolvedThis = this;
                rejected.then(null, function () {
                    rejectedThis = this;
                    setTimeout(function () {
                        expect(resolvedThis).to.be(global);
                        expect(rejectedThis).to.be(global);
                        done();
                    });
                });
            });
        });

        specify('`this` inside a callback must be undefined in strict mode', function (done) {
            // This test is run only in strict mode
            'use strict';

            if ((function () { return this; }()) !== undefined) {
                return done();
            }

            var resolvedThis, rejectedThis,
                fulfilled = new Promise(function (resolve) {
                    resolve('value');
                }),
                rejected = new Promise(function (resolve, reject) {
                    reject('reason');
                });

            fulfilled.then(function () {
                resolvedThis = this;
                rejected.then(null, function () {
                    rejectedThis = this;
                    setTimeout(function () {
                        expect(resolvedThis).to.be(undefined);
                        expect(rejectedThis).to.be(undefined);
                        done();
                    }, 0);
                });
            });
        });

        specify('resolution of a thenable for a thenable that fulfills twice', function (done) {
            var dummy = { dummy: "dummy" };
            var value = {foo: 'bar'},
                other = {};

            var promise = Promise.resolve(dummy).then(function () {
                return {
                    then: function (resolvePromise) {
                        resolvePromise({
                            then: function (onFulfilled) {
                                onFulfilled({
                                    then: function (onFulfilled) {
                                        setTimeout(function () {
                                            onFulfilled(value);
                                        }, 0);
                                    }
                                });
                                onFulfilled(other);
                            }
                        });
                    }
                };
            });

            isFulfilled(promise, done, function (result) {
                expect(result).to.equal(value);
                done();
            });
        });

        specify('resolution of a thenable for a thenable that fulfills and then throws', function (done) {
            var value = {foo: 'bar'};

            var promise = Promise.resolve(dummy).then(function () {
                return {
                    then: function (resolvePromise) {
                        resolvePromise({
                            then: function (onFulfilled) {
                                onFulfilled({
                                    then: function (onFulfilled) {
                                        setTimeout(function () {
                                            onFulfilled(value);
                                        }, 0);
                                    }
                                });
                                throw new Error('foo');
                            }
                        });
                    }
                };
            });

            isFulfilled(promise, done, function (result) {
                expect(result).to.equal(value);
                done();
            });
        });

        specify('resolution of a thenable that both fulfills and rejects', function (done) {
            var value = {foo:'bar'};

            var p1 = new Promise(function (resolve) {
                setTimeout(function () {
                    resolve(value);
                }, 0);
            });

            var p2 = Promise.resolve(dummy).then(function () {
                return {
                    then: function (onFulfilled, onRejected) {
                        onFulfilled(p1);
                        onRejected(new Error('foo'));
                    }
                };
            });

            isFulfilled(p2, done, function (result) {
                expect(result).to.equal(value);
                done();
            });
        });
    });

    describe('promise.catch()', function () {
        it('is a method of Promise', function () {
            var promise = new Promise(function () {});
            expect(promise['catch']).to.be.a('function');
        });

        it('does nothing to resolved promises', function (done) {
            var value = {foo:'bar'},
                resolved = new Promise(function (resolve) {
                    resolve(value);
                }),
                next;

            next = resolved['catch'](function (err) {
                return err;
            });

<<<<<<< HEAD
            Assert.isObject(next, 'catch() should return an object');
            Assert.isInstanceOf(Promise, next, 'catch() should return a promise');

            this.isFulfilled(next, function (val) {
                Assert.areSame(value, val, 'promise fulfilled value should remain the same');
=======
            expect(next).to.be.an('object');
            expect(next).to.be.a(Promise);

            isFulfilled(next, done, function (val) {
                expect(val).to.equal(value);
                done();
>>>>>>> 1e125deb
            });
        });

        it('is equivalent to then(undefined, fn)', function (done) {
            var reason = new Error('some error'),
                rejected = new Promise(function (resolve, reject) {
                    reject(reason);
                }),
                next;

            next = rejected['catch'](function (err) {
                return err;
            });

            isFulfilled(next, done, function (value) {
                expect(value).to.equal(reason);
                done();
            });
        });
    });
});

<<<<<<< HEAD
    suite.add(new Y.Test.Case({
        name: 'Promise factories tests',
=======
describe('Promise factory functions tests', function () {
    describe('Promise.resolve', function () {
        it('is a static method', function () {
            expect(Promise.resolve).to.be.a('function');
        });

        it('is fulfilled when passed a regular value', function (done) {
            var value = {},
                promise = Promise.resolve(value);

            isFulfilled(promise, done, function (result) {
                expect(result).to.equal(value);
                done();
            });
        });

        it('adopts the state of a rejected promise', function (done) {
            var value = {},
                fulfilled = Promise.reject(value),
                promise = Promise.resolve(fulfilled);

            isRejected(promise, done, function (result) {
                expect(result).to.equal(value);
                done();
            });
        });

        it('should preserve the constructor when using inheritance', function (done) {
            function Subpromise() {
                Subpromise.superclass.constructor.apply(this, arguments);
            }
            extend(Subpromise, Promise, null, {
                _defer: Promise._defer,
                resolve: Promise.resolve
            });

            var promise = Subpromise.resolve('foo');

            expect(promise).to.be.a(Subpromise);
>>>>>>> 1e125deb

            isFulfilled(promise, done, function (value) {
                expect(value).to.equal('foo');
                done();
            });
        });

        it('should not modify promises', function () {
            var promise = Promise.resolve(),
                wrapped = Promise.resolve(promise);

            expect(promise).to.be.a(Promise);
            expect(promise).to.be(wrapped);
        });

        it('should wrap regular values in a promise', function () {
            // truthy values
            expect(Promise.resolve(5)).to.be.a(Promise);
            expect(Promise.resolve('foo')).to.be.a(Promise);
            expect(Promise.resolve(true)).to.be.a(Promise);
            expect(Promise.resolve(function () {})).to.be.a(Promise);
            expect(Promise.resolve({})).to.be.a(Promise);

            // falsy values
            expect(Promise.resolve(0)).to.be.a(Promise);
            expect(Promise.resolve('')).to.be.a(Promise);
            expect(Promise.resolve(false)).to.be.a(Promise);
            expect(Promise.resolve(null)).to.be.a(Promise);
            expect(Promise.resolve(undefined)).to.be.a(Promise);
            expect(Promise.resolve()).to.be.a(Promise);

            // almost promises
            expect(Promise.resolve({then: 5})).to.be.a(Promise);
        });
    });

    describe('Promise.reject', function () {
        it('is a static method', function () {
            expect(Promise.reject).to.be.a('function');
        });

        it('returns a rejected promise', function (done) {
            var value = new Error('foo'),
                promise = Promise.reject(value);

<<<<<<< HEAD
            Assert.isInstanceOf(Promise, promise, 'Promise.reject() should return a promise');
=======
            expect(promise).to.be.a(Promise);
>>>>>>> 1e125deb

            isRejected(promise, done, function (result) {
                expect(result).to.equal(value);
                done();
            });
        });

        it('should wrap fulfilled promises', function (done) {
            var value = new Promise(function (resolve) {
                    resolve('foo');
                }),
                promise = Promise.reject(value);

            isRejected(promise, done, function (result) {
                expect(result).to.equal(value);
                done();
            });
        });

        it('should wrap rejected promises', function (done) {
            var value = new Promise(function (resolve, reject) {
                    reject('foo');
                }),
                promise = Promise.reject(value);

            isRejected(promise, done, function (result) {
                expect(result).to.equal(value);
                done();
            });
        });

        it('should preserve the constructor when using inheritance', function (done) {
            function Subpromise() {
                Subpromise.superclass.constructor.apply(this, arguments);
            }
<<<<<<< HEAD
            Y.extend(Subpromise, Promise, null, {
                _defer: Promise._defer,
                reject: Promise.reject
            });

            var promise = Subpromise.reject('foo');

            Assert.isInstanceOf(Subpromise, promise, 'rejected promise should be an instance of the subclass');

            this.isRejected(promise, function (reason) {
                Assert.areSame('foo', reason, 'subpromise should have the correct rejection reason');
            });
        },

        'Promise.resolve() is fulfilled when passed a regular value': function () {
            var value = {},
                promise = Promise.resolve(value);

            this.isFulfilled(promise, function (result) {
                Assert.areSame(value, result, 'resolved promise should respect the value passed to it');
            });
        },

        'Promise.resolve() adopts the state of an fulfilled promise': function () {
            var value = {},
                fulfilled = Promise.resolve(value),
                promise = Promise.resolve(fulfilled);

            this.isFulfilled(promise, function (result) {
                Assert.areSame(value, result, 'resolved promise should take the value of the provided promise');
            });
        },

        'Promise.resolve() adopts the state of a rejected promise': function () {
            var value = {},
                fulfilled = Promise.reject(value),
                promise = Promise.resolve(fulfilled);

            this.isRejected(promise, function (result) {
                Assert.areSame(value, result, 'resolved promise should take the value of the provided promise');
            });
        },

        'Promise.resolve() should preserve the constructor when using inheritance': function () {
            function Subpromise() {
                Subpromise.superclass.constructor.apply(this, arguments);
            }
            Y.extend(Subpromise, Promise, null, {
                _defer: Promise._defer,
                resolve: Promise.resolve
            });
=======
            extend(Subpromise, Promise, null, {
                _defer: Promise._defer,
                reject: Promise.reject
            });
>>>>>>> 1e125deb

            var promise = Subpromise.reject('foo');

            expect(promise).to.be.a(Subpromise);

            isRejected(promise, done, function (reason) {
                expect(reason).to.equal('foo');
                done();
            });
<<<<<<< HEAD
        },

        'Promise.resolve() should not modify promises': function () {
            var promise = Promise.resolve(),
                wrapped = Promise.resolve(promise);

            Assert.isInstanceOf(Promise, promise, 'Promise.resolve should always return a promise');
            Assert.areSame(promise, wrapped, 'Promise.resolve should not modify a promise');
        },

        'Promise.resolve() should wrap values in a promise': function () {
            // truthy values
            Assert.isInstanceOf(Promise, Promise.resolve(5), 'numbers should be wrapped in a promise');
            Assert.isInstanceOf(Promise, Promise.resolve('foo'), 'strings should be wrapped in a promise');
            Assert.isInstanceOf(Promise, Promise.resolve(true), 'booleans should be wrapped in a promise');
            Assert.isInstanceOf(Promise, Promise.resolve(function () {}), 'functions should be wrapped in a promise');
            Assert.isInstanceOf(Promise, Promise.resolve({}), 'objects should be wrapped in a promise');

            // falsy values
            Assert.isInstanceOf(Promise, Promise.resolve(0), 'zero should be wrapped in a promise');
            Assert.isInstanceOf(Promise, Promise.resolve(''), 'empty strings should be wrapped in a promise');
            Assert.isInstanceOf(Promise, Promise.resolve(false), 'false should be wrapped in a promise');
            Assert.isInstanceOf(Promise, Promise.resolve(null), 'null should be wrapped in a promise');
            Assert.isInstanceOf(Promise, Promise.resolve(undefined), 'undefined should be wrapped in a promise');
            Assert.isInstanceOf(Promise, Promise.resolve(), 'undefined (empty parameters) should be wrapped in a promise');

            // almost promises
            Assert.isInstanceOf(Promise, Promise.resolve({then: 5}), 'promise-like objects should be wrapped in a promise');
        }
    }));

    suite.add(new Y.Test.Case({
        name: 'Promise.all() tests',
=======
        });
    });
});
>>>>>>> 1e125deb

describe('Promise combinators', function () {
    describe('Promise.all', function () {
        it('should return a promise', function () {
            var somePromise = new Promise(function () {});

            expect(Promise.all([5])).to.be.a(Promise);
            expect(Promise.all([new Promise(function () {})])).to.be.a(Promise);
            expect(Promise.all([])).to.be.a(Promise);
            expect(Promise.all([somePromise])).not.to.equal(somePromise);
        });

        it('should turn into a rejected promise with a non array argument', function (done) {
            isRejected(Promise.all('foo'), done, function (error) {
                expect(error).to.be.a(TypeError);
                done();
            });
        });

        it('should preserve the order of promises', function (done) {
            var promise = Promise.all([fulfilledAfter(20), fulfilledAfter(10), fulfilledAfter(15)]);

            isFulfilled(promise, done, function (result) {
                expect(result).to.eql([20, 10, 15]);
                done();
            });
        });

        it('should wrap values in a promise', function (done) {
            var obj = {
                    hello: 'world'
                },
                promise = Promise.all(['foo', 5, obj]);

            isFulfilled(promise, done, function (result) {
                expect(result).to.eql(['foo', 5, obj]);
                done();
            });
        });

        it('correctly handles functions in arguments', function (done) {
            function testFn() {}

            isFulfilled(Promise.all([testFn]), done, function (values) {
                expect(values[0]).to.be.a('function');
                expect(values[0]).to.equal(testFn);
                done();
            });
        });

        it('should fail as fast as possible', function (done) {
            var promise = Promise.all([rejectedAfter(20), rejectedAfter(10), rejectedAfter(15)]);

            isRejected(promise, done, function (reason) {
                expect(reason).to.equal(10);
                done();
            });
        });
    });

    describe('Promise.race', function () {
        it('should turn into a rejected promise with a non array argument', function (done) {
            isRejected(Promise.race('foo'), done, function (error) {
                expect(error).to.be.a(TypeError);
                done();
            });
        });

        it('should fulfill when passed a fulfilled promise', function (done) {
            isFulfilled(Promise.race([fulfilledAfter(1)]), done, function (result) {
                expect(result).to.equal(1);
                done();
            });
        });

        it('should fulfill when passed a fulfilled promise', function (done) {
            isFulfilled(Promise.race([fulfilledAfter(1)]), done, function (result) {
                expect(result).to.equal(1);
                done();
            });
        });

        it('should reject when passed a rejected promise', function (done) {
            isRejected(Promise.race([rejectedAfter(1)]), done, function (result) {
                expect(result).to.equal(1);
                done();
            });
        });

        it('should fulfill to the value of the first promise to be fulfilled', function (done) {
            var promise = Promise.race([fulfilledAfter(10), fulfilledAfter(100)]);

            isFulfilled(promise, done, function (result) {
                expect(result).to.equal(10);
                done();
            });
        });

        it('should reject with the reason of the first promise to be rejected', function (done) {
            var promise = Promise.race([rejectedAfter(10), rejectedAfter(100)]);

            isRejected(promise, done, function (result) {
                expect(result).to.equal(10);
                done();
            });
<<<<<<< HEAD
        }
    }));

    Y.Test.Runner.add(suite);

}, '@VERSION@', {
    requires: [
        'tests-promise-utils'
    ]
=======
        });
    });
>>>>>>> 1e125deb
});<|MERGE_RESOLUTION|>--- conflicted
+++ resolved
@@ -1,17 +1,3 @@
-<<<<<<< HEAD
-YUI.add('promise-tests', function (Y) {
-
-    var Assert = Y.Assert,
-        ArrayAssert = Y.Test.ArrayAssert,
-        wait = Y.fulfilledAfter,
-        rejectedAfter = Y.rejectedAfter,
-        dummy = {dummy: 'dummy'};
-
-
-    // -- Suite --------------------------------------------------------------------
-    var suite = new Y.Test.Suite({
-        name: 'Promise tests'
-=======
 /*
 Copyright 2013 Yahoo! Inc. All rights reserved.
 Licensed under the BSD License.
@@ -40,7 +26,6 @@
         setTimeout(function () {
             callback(reason);
         }, 0);
->>>>>>> 1e125deb
     });
 }
 
@@ -89,7 +74,15 @@
 describe('Basic promise behavior', function () {
     describe('Promise constructor', function () {
         it('should return a promise when used as a function', function () {
-            expect(Promise(function () {})).to.be.a(Promise);
+            var failed = false;
+
+            try {
+                Promise(function () {});
+            } catch (e) {
+                failed = true;
+                expect(e).to.be.a(TypeError);
+            }
+            expect(failed).to.be(true);
         });
 
         specify('fulfilling more than once should not change the promise value', function (done) {
@@ -145,19 +138,8 @@
             function PromiseSubclass() {
                 PromiseSubclass.superclass.constructor.apply(this, arguments);
             }
-<<<<<<< HEAD
-            Y.extend(Subclass, Promise);
-            Subclass._defer = Promise._defer;
-
-            var promise = new Subclass(function () {}).then();
-
-            Assert.isInstanceOf(Promise, promise, 'then() return value should be an instance of Promise');
-            Assert.isInstanceOf(Subclass, promise, 'then() return value should be an instance of Subclass');
-        }
-=======
             extend(PromiseSubclass, Promise);
             PromiseSubclass._defer = Promise._defer;
->>>>>>> 1e125deb
 
             var promise = new PromiseSubclass(function () {}).then();
 
@@ -355,20 +337,12 @@
                 return err;
             });
 
-<<<<<<< HEAD
-            Assert.isObject(next, 'catch() should return an object');
-            Assert.isInstanceOf(Promise, next, 'catch() should return a promise');
-
-            this.isFulfilled(next, function (val) {
-                Assert.areSame(value, val, 'promise fulfilled value should remain the same');
-=======
             expect(next).to.be.an('object');
             expect(next).to.be.a(Promise);
 
             isFulfilled(next, done, function (val) {
                 expect(val).to.equal(value);
                 done();
->>>>>>> 1e125deb
             });
         });
 
@@ -391,10 +365,6 @@
     });
 });
 
-<<<<<<< HEAD
-    suite.add(new Y.Test.Case({
-        name: 'Promise factories tests',
-=======
 describe('Promise factory functions tests', function () {
     describe('Promise.resolve', function () {
         it('is a static method', function () {
@@ -434,7 +404,6 @@
             var promise = Subpromise.resolve('foo');
 
             expect(promise).to.be.a(Subpromise);
->>>>>>> 1e125deb
 
             isFulfilled(promise, done, function (value) {
                 expect(value).to.equal('foo');
@@ -480,11 +449,7 @@
             var value = new Error('foo'),
                 promise = Promise.reject(value);
 
-<<<<<<< HEAD
-            Assert.isInstanceOf(Promise, promise, 'Promise.reject() should return a promise');
-=======
             expect(promise).to.be.a(Promise);
->>>>>>> 1e125deb
 
             isRejected(promise, done, function (result) {
                 expect(result).to.equal(value);
@@ -520,64 +485,10 @@
             function Subpromise() {
                 Subpromise.superclass.constructor.apply(this, arguments);
             }
-<<<<<<< HEAD
-            Y.extend(Subpromise, Promise, null, {
-                _defer: Promise._defer,
-                reject: Promise.reject
-            });
-
-            var promise = Subpromise.reject('foo');
-
-            Assert.isInstanceOf(Subpromise, promise, 'rejected promise should be an instance of the subclass');
-
-            this.isRejected(promise, function (reason) {
-                Assert.areSame('foo', reason, 'subpromise should have the correct rejection reason');
-            });
-        },
-
-        'Promise.resolve() is fulfilled when passed a regular value': function () {
-            var value = {},
-                promise = Promise.resolve(value);
-
-            this.isFulfilled(promise, function (result) {
-                Assert.areSame(value, result, 'resolved promise should respect the value passed to it');
-            });
-        },
-
-        'Promise.resolve() adopts the state of an fulfilled promise': function () {
-            var value = {},
-                fulfilled = Promise.resolve(value),
-                promise = Promise.resolve(fulfilled);
-
-            this.isFulfilled(promise, function (result) {
-                Assert.areSame(value, result, 'resolved promise should take the value of the provided promise');
-            });
-        },
-
-        'Promise.resolve() adopts the state of a rejected promise': function () {
-            var value = {},
-                fulfilled = Promise.reject(value),
-                promise = Promise.resolve(fulfilled);
-
-            this.isRejected(promise, function (result) {
-                Assert.areSame(value, result, 'resolved promise should take the value of the provided promise');
-            });
-        },
-
-        'Promise.resolve() should preserve the constructor when using inheritance': function () {
-            function Subpromise() {
-                Subpromise.superclass.constructor.apply(this, arguments);
-            }
-            Y.extend(Subpromise, Promise, null, {
-                _defer: Promise._defer,
-                resolve: Promise.resolve
-            });
-=======
             extend(Subpromise, Promise, null, {
                 _defer: Promise._defer,
                 reject: Promise.reject
             });
->>>>>>> 1e125deb
 
             var promise = Subpromise.reject('foo');
 
@@ -587,45 +498,9 @@
                 expect(reason).to.equal('foo');
                 done();
             });
-<<<<<<< HEAD
-        },
-
-        'Promise.resolve() should not modify promises': function () {
-            var promise = Promise.resolve(),
-                wrapped = Promise.resolve(promise);
-
-            Assert.isInstanceOf(Promise, promise, 'Promise.resolve should always return a promise');
-            Assert.areSame(promise, wrapped, 'Promise.resolve should not modify a promise');
-        },
-
-        'Promise.resolve() should wrap values in a promise': function () {
-            // truthy values
-            Assert.isInstanceOf(Promise, Promise.resolve(5), 'numbers should be wrapped in a promise');
-            Assert.isInstanceOf(Promise, Promise.resolve('foo'), 'strings should be wrapped in a promise');
-            Assert.isInstanceOf(Promise, Promise.resolve(true), 'booleans should be wrapped in a promise');
-            Assert.isInstanceOf(Promise, Promise.resolve(function () {}), 'functions should be wrapped in a promise');
-            Assert.isInstanceOf(Promise, Promise.resolve({}), 'objects should be wrapped in a promise');
-
-            // falsy values
-            Assert.isInstanceOf(Promise, Promise.resolve(0), 'zero should be wrapped in a promise');
-            Assert.isInstanceOf(Promise, Promise.resolve(''), 'empty strings should be wrapped in a promise');
-            Assert.isInstanceOf(Promise, Promise.resolve(false), 'false should be wrapped in a promise');
-            Assert.isInstanceOf(Promise, Promise.resolve(null), 'null should be wrapped in a promise');
-            Assert.isInstanceOf(Promise, Promise.resolve(undefined), 'undefined should be wrapped in a promise');
-            Assert.isInstanceOf(Promise, Promise.resolve(), 'undefined (empty parameters) should be wrapped in a promise');
-
-            // almost promises
-            Assert.isInstanceOf(Promise, Promise.resolve({then: 5}), 'promise-like objects should be wrapped in a promise');
-        }
-    }));
-
-    suite.add(new Y.Test.Case({
-        name: 'Promise.all() tests',
-=======
         });
     });
 });
->>>>>>> 1e125deb
 
 describe('Promise combinators', function () {
     describe('Promise.all', function () {
@@ -731,18 +606,6 @@
                 expect(result).to.equal(10);
                 done();
             });
-<<<<<<< HEAD
-        }
-    }));
-
-    Y.Test.Runner.add(suite);
-
-}, '@VERSION@', {
-    requires: [
-        'tests-promise-utils'
-    ]
-=======
-        });
-    });
->>>>>>> 1e125deb
+        });
+    });
 });